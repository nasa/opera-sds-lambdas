from __future__ import print_function

import json
import os
from datetime import datetime

import requests

DATETIME_FORMAT = "%Y-%m-%dT%H:%M:%SZ"
JOB_NAME_DATETIME_FORMAT = "%Y%m%dT%H%M%S"

print("Loading Lambda function")

if "MOZART_URL" not in os.environ:
    raise RuntimeError("Need to specify MOZART_URL in environment.")
MOZART_URL = os.environ["MOZART_URL"]
JOB_SUBMIT_URL = "%s/api/v0.1/job/submit" % MOZART_URL


def convert_datetime(datetime_obj, strformat=DATETIME_FORMAT):
    """
    Converts from a datetime string to a datetime object or vice versa
    """
    if isinstance(datetime_obj, datetime):
        return datetime_obj.strftime(strformat)
    return datetime.strptime(str(datetime_obj), strformat)


def submit_job(job_name, job_spec, job_params, queue, tags, priority=0):
    """Submit job to mozart via REST API."""

    # setup params
    params = {
        "queue": queue,
        "priority": priority,
        "tags": json.dumps(tags),
        "type": job_spec,
        "params": json.dumps(job_params),
        "name": job_name,
    }

    # submit job
    print("Job params: %s" % json.dumps(params))
    print("Job URL: %s" % JOB_SUBMIT_URL)
    req = requests.post(JOB_SUBMIT_URL, data=params, verify=False)

    print("Request code: %s" % req.status_code)
    print("Request text: %s" % req.text)

    if req.status_code != 200:
        req.raise_for_status()
    result = req.json()
    print("Request Result: %s" % result)

    if "result" in result.keys() and "success" in result.keys():
        if result["success"] is True:
            job_id = result["result"]
            print("submitted job: %s job_id: %s" % (job_spec, job_id))
            return job_id
        else:
            print("job not submitted successfully: %s" % result)
            raise Exception("job not submitted successfully: %s" % result)
    else:
        raise Exception("job not submitted successfully: %s" % result)


def lambda_handler(event, context):
    """
    This lambda handler calls submit_job with the job type info
    and dataset_type set in the environment
    """

    print("Got event of type: %s" % type(event))
    print("Got event: %s" % json.dumps(event))
    print("Got context: %s" % context)
    print("os.environ: %s" % os.environ)

    start_time = datetime.utcnow()

    job_type = os.environ['JOB_TYPE']
    job_release = os.environ['JOB_RELEASE']
    queue = os.environ['JOB_QUEUE']
    isl_bucket_name = os.environ['ISL_BUCKET_NAME']
<<<<<<< HEAD
=======
    isl_staging_area = os.environ['ISL_STAGING_AREA']
>>>>>>> efc0ad70

    job_spec = "job-%s:%s" % (job_type, job_release)
    job_params = {
        "isl_bucket_name": isl_bucket_name,
<<<<<<< HEAD
        "smoke_run": os.environ["SMOKE_RUN"],
        "dry_run": os.environ["DRY_RUN"]
=======
        "isl_staging_area": isl_staging_area
>>>>>>> efc0ad70
    }
    tags = ["data-subscriber-download-timer"]
    job_name = "data-subscriber-download-timer-{}".format(convert_datetime(start_time, JOB_NAME_DATETIME_FORMAT))

    # submit mozart job
    return submit_job(job_name, job_spec, job_params, queue, tags)<|MERGE_RESOLUTION|>--- conflicted
+++ resolved
@@ -81,20 +81,11 @@
     job_release = os.environ['JOB_RELEASE']
     queue = os.environ['JOB_QUEUE']
     isl_bucket_name = os.environ['ISL_BUCKET_NAME']
-<<<<<<< HEAD
-=======
-    isl_staging_area = os.environ['ISL_STAGING_AREA']
->>>>>>> efc0ad70
-
     job_spec = "job-%s:%s" % (job_type, job_release)
     job_params = {
         "isl_bucket_name": isl_bucket_name,
-<<<<<<< HEAD
         "smoke_run": os.environ["SMOKE_RUN"],
         "dry_run": os.environ["DRY_RUN"]
-=======
-        "isl_staging_area": isl_staging_area
->>>>>>> efc0ad70
     }
     tags = ["data-subscriber-download-timer"]
     job_name = "data-subscriber-download-timer-{}".format(convert_datetime(start_time, JOB_NAME_DATETIME_FORMAT))
