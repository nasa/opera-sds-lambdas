--- conflicted
+++ resolved
@@ -52,7 +52,6 @@
 
 print("Loading Lambda function")
 
-<<<<<<< HEAD
 def process_disp_frame_burst_json(file):
     j = json.load(open(file))
 
@@ -74,8 +73,6 @@
 
     return sorted_frame_data, metadata, version
 
-=======
->>>>>>> 234f2892
 def convert_datetime(datetime_obj, strformat=DATETIME_FORMAT):
     """
     Converts from a datetime string to a datetime object or vice versa
